# Copyright 2015 Netflix. All rights reserved.
#
# The contents of this file are licensed under the Apache License, Version 2.0
# (the "License"); you may not use this file except in compliance with the
# License. You may obtain a copy of the License at
#
# http://www.apache.org/licenses/LICENSE-2.0
#
# Unless required by applicable law or agreed to in writing, software
# distributed under the License is distributed on an "AS IS" BASIS, WITHOUT
# WARRANTIES OR CONDITIONS OF ANY KIND, either express or implied. See the
# License for the specific language governing permissions and limitations under
# the License.

import re
import sys
import difflib
import pexpect
from exceptions import XMLCLIError, InvalidInputError

import xml.etree.ElementTree as ET


# Build and execute xml requests.
def __execute_rpc__(device, rpc_command, timeout):
    rpc_command = '<?xml version="1.0" encoding="UTF-8"?><Request MajorVersion="1" MinorVersion="0">'+rpc_command+'</Request>'
    device.sendline(rpc_command)
    device.expect("<.*</Response>", timeout = timeout)
    response = device.match.group()

    root = ET.fromstring(response)
    childs = [x.tag for x in list(root)]

    if int(root.find('ResultSummary').get('ErrorCount')) > 0:

        if 'CLI' in childs:
            error_msg = root.find('CLI').get('ErrorMsg') or ''
        elif 'Commit' in childs:
            error_msg = root.find('Commit').get('ErrorMsg') or ''
        else:
            error_msg = root.get('ErrorMsg') or ''

        error_msg += '\nOriginal call was: %s' % rpc_command
        raise XMLCLIError(error_msg)

    if 'CLI' in childs:
        cli_childs = [x.tag for x in list(root.find('CLI'))]
        if 'Configuration' in cli_childs:
            output = root.find('CLI').find('Configuration').text
            if output is None:
                output = ''
            elif 'Invalid input detected' in output:
                raise InvalidInputError('Invalid input entered:\n%s' % output)

    return root

# Ecexute show commands not in config context.
def __execute_show__(device, show_command, timeout):
    rpc_command = '<CLI><Exec>'+show_command+'</Exec></CLI>'
    response = __execute_rpc__(device, rpc_command, timeout)
    return response.find('CLI').find('Exec').text.lstrip()

# Ecexute show commands not in config context.
def __execute_config_show__(device, show_command, timeout):
    rpc_command = '<CLI><Configuration>'+show_command+'</Configuration></CLI>'
    response = __execute_rpc__(device, rpc_command, timeout)
    return response.find('CLI').find('Configuration').text.lstrip()


class IOSXR:

<<<<<<< HEAD
    def __init__(self, hostname, username, password, timeout = 60):
=======
    def __init__(self, hostname, username, password, port=22):
>>>>>>> 6da44354
        """
        A device running IOS-XR.

        :param hostname:  IP or FQDN of the device you want to connect to
        :param username:  Username
        :param password:  Password
        :param timeout:   Timeout (default: 60 sec)
        """
        self.hostname = hostname
        self.username = username
        self.password = password
<<<<<<< HEAD
        self.timeout  = timeout

=======
        self.port = port
        
>>>>>>> 6da44354
    def __getattr__(self, item):
        """
        Ok, David came up with this kind of dynamic method. It takes
        calls with show commands encoded in the name. I'll replacs the
        underscores for spaces and issues the show command... pretty neat!
        """
        def wrapper(*args, **kwargs):
            cmd = item.replace('_', ' ')
            response = __execute_show__(self.device, cmd, self.timeout)
            match = re.search(".*(!! IOS XR Configuration.*)</Exec>",response,re.DOTALL)
            if match is not None:
                response = match.group(1)
            return response

        if item.startswith('show'):
            return wrapper
        else:
            raise AttributeError("type object '%s' has no attribute '%s'" % (self.__class__.__name__, item))

    def open(self):
        """
        Opens a connection to an IOS-XR device.
        """
<<<<<<< HEAD
        device = pexpect.spawn('ssh ' + self.username + '@' + self.hostname)
        index = device.expect(['\(yes\/no\)\?', 'password:', pexpect.EOF], timeout = self.timeout)
=======
        device = pexpect.spawn('ssh -p {} {}@{}'.format(self.port, self.username, self.hostname))
        index = device.expect(['\(yes\/no\)\?', 'password:', pexpect.EOF])
>>>>>>> 6da44354
        if index == 0:
          device.sendline('yes')
          index = device.expect(['\(yes\/no\)\?', 'password:', pexpect.EOF], timeout = self.timeout)
        if index == 1:
          device.sendline(self.password)
        elif index == 2:
          pass
        device.expect('#', timeout = self.timeout)
        device.sendline('xml')
        device.expect('XML>', timeout = self.timeout)
        self.device = device
        rpc_command = '<Lock/>'
        response = __execute_rpc__(self.device, rpc_command, self.timeout)

    def close(self):
        """
        Closes the connection to the IOS-XR device.
        """
        rpc_command = '<Unlock/>'
        response = __execute_rpc__(self.device, rpc_command, self.timeout)
        self.device.close()

    def load_candidate_config(self, filename=None, config=None):
        """
        Populates the attribute candidate_config with the desired
        configuration and loads it into the router. You can populate it from
        a file or from a string. If you send both a filename and a string
        containing the configuration, the file takes precedence.

        :param filename:  Path to the file containing the desired
                          configuration. By default is None.
        :param config:    String containing the desired configuration.
        """
        configuration = ''

        if filename is None:
            configuration = config
        else:
            with open(filename) as f:
                configuration = f.read()

        rpc_command = '<CLI><Configuration>'+configuration+'</Configuration></CLI>'

        try:
            __execute_rpc__(self.device, rpc_command, self.timeout)
        except InvalidInputError as e:
            self.discard_config()
            raise InvalidInputError(e.message)

    def compare_config(self):
        """
        Compares executed candidate config with the running config and
        returns a diff, assuming the loaded config will be merged with the
        existing one.

        :return:  Config diff.
        """
        show_merge = __execute_config_show__(self.device, 'show configuration merge', self.timeout)
        show_run = __execute_show__(self.device, 'show running-config', self.timeout)

        diff = difflib.unified_diff(show_run.splitlines(1)[2:-2],show_merge.splitlines(1)[2:-2],n=0)
        diff = ''.join([x.replace('\r', '') for x in diff])
        return diff

    def compare_replace_config(self):
        """
        Compares executed candidate config with the running config and
        returns a diff, assuming the entire config will be replaced.

        :return:  Config diff.
        """
        diff = __execute_config_show__(self.device, 'show configuration changes diff', self.timeout)

        return ''.join(diff.splitlines(1)[2:-2])

    def commit_config(self):
        """
        Commits the candidate config to the device, by merging it with the
        existing one.
        """
        rpc_command = '<Commit/>'
        response = __execute_rpc__(self.device, rpc_command, self.timeout)

    def commit_replace_config(self):
        """
        Commits the candidate config to the device, by replacing the existing
        one.
        """
        rpc_command = '<Commit Replace="true"/>'
        response = __execute_rpc__(self.device, rpc_command, self.timeout)

    def discard_config(self):
        """
        Clears uncommited changes in the current session.
        """
        rpc_command = '<Clear/>'
        response = __execute_rpc__(self.device, rpc_command, self.timeout)

    def rollback(self):
        """
        Used after a commit, the configuration will be reverted to the
        previous committed state.
        """
        rpc_command = '<Unlock/><Rollback><Previous>1</Previous></Rollback><Lock/>'
        response = __execute_rpc__(self.device, rpc_command, self.timeout)
<|MERGE_RESOLUTION|>--- conflicted
+++ resolved
@@ -69,29 +69,22 @@
 
 class IOSXR:
 
-<<<<<<< HEAD
-    def __init__(self, hostname, username, password, timeout = 60):
-=======
-    def __init__(self, hostname, username, password, port=22):
->>>>>>> 6da44354
+    def __init__(self, hostname, username, password, port=22, timeout=60):
         """
         A device running IOS-XR.
 
         :param hostname:  IP or FQDN of the device you want to connect to
         :param username:  Username
         :param password:  Password
+        :param port:      SSH Port
         :param timeout:   Timeout (default: 60 sec)
         """
         self.hostname = hostname
         self.username = username
         self.password = password
-<<<<<<< HEAD
+        self.port     = port
         self.timeout  = timeout
 
-=======
-        self.port = port
-        
->>>>>>> 6da44354
     def __getattr__(self, item):
         """
         Ok, David came up with this kind of dynamic method. It takes
@@ -115,13 +108,8 @@
         """
         Opens a connection to an IOS-XR device.
         """
-<<<<<<< HEAD
-        device = pexpect.spawn('ssh ' + self.username + '@' + self.hostname)
+        device = pexpect.spawn('ssh -p {} {}@{}'.format(self.port, self.username, self.hostname))
         index = device.expect(['\(yes\/no\)\?', 'password:', pexpect.EOF], timeout = self.timeout)
-=======
-        device = pexpect.spawn('ssh -p {} {}@{}'.format(self.port, self.username, self.hostname))
-        index = device.expect(['\(yes\/no\)\?', 'password:', pexpect.EOF])
->>>>>>> 6da44354
         if index == 0:
           device.sendline('yes')
           index = device.expect(['\(yes\/no\)\?', 'password:', pexpect.EOF], timeout = self.timeout)
